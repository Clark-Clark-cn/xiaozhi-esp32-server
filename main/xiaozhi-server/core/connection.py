import os
import json
import uuid
import time
import queue
import asyncio
import traceback

import threading
import websockets
from typing import Dict, Any
from plugins_func.loadplugins import auto_import_modules
from config.logger import setup_logging
from core.utils.dialogue import Message, Dialogue
from core.handle.textHandle import handleTextMessage
from core.utils.util import get_string_no_punctuation_or_emoji, extract_json_from_string, get_ip_info
from concurrent.futures import ThreadPoolExecutor, TimeoutError
from core.handle.sendAudioHandle import sendAudioMessage
from core.handle.receiveAudioHandle import handleAudioMessage
from core.handle.functionHandler import FunctionHandler
from plugins_func.register import Action, ActionResponse
from config.private_config import PrivateConfig
from core.auth import AuthMiddleware, AuthenticationError
from core.utils.auth_code_gen import AuthCodeGenerator
from core.mcp.manager import MCPManager

TAG = __name__

auto_import_modules('plugins_func.functions')


class TTSException(RuntimeError):
    pass


class ConnectionHandler:
    def __init__(self, config: Dict[str, Any], _vad, _asr, _llm, _tts, _memory, _intent):
        self.config = config
        self.logger = setup_logging()
        self.auth = AuthMiddleware(config)

        self.websocket = None
        self.headers = None
        self.client_ip = None
        self.client_ip_info = {}
        self.session_id = None
        self.prompt = None
        self.welcome_msg = None

        # 客户端状态相关
        self.client_abort = False
        self.client_listen_mode = "auto"

        # 线程任务相关
        self.loop = asyncio.get_event_loop()
        self.stop_event = threading.Event()
        self.tts_queue = queue.Queue()
        self.audio_play_queue = queue.Queue()
        self.executor = ThreadPoolExecutor(max_workers=10)

        # 依赖的组件
        self.vad = _vad
        self.asr = _asr
        self.llm = _llm
        self.tts = _tts
        self.memory = _memory
        self.intent = _intent

        # vad相关变量
        self.client_audio_buffer = bytes()
        self.client_have_voice = False
        self.client_have_voice_last_time = 0.0
        self.client_no_voice_last_time = 0.0
        self.client_voice_stop = False

        # asr相关变量
        self.asr_audio = []
        self.asr_server_receive = True

        # llm相关变量
        self.llm_finish_task = False
        self.dialogue = Dialogue()

        # tts相关变量
        self.tts_first_text_index = -1
        self.tts_last_text_index = -1

        # iot相关变量
        self.iot_descriptors = {}

        self.cmd_exit = self.config["CMD_exit"]
        self.max_cmd_length = 0
        for cmd in self.cmd_exit:
            if len(cmd) > self.max_cmd_length:
                self.max_cmd_length = len(cmd)

        self.private_config = None
        self.auth_code_gen = AuthCodeGenerator.get_instance()
        self.is_device_verified = False  # 添加设备验证状态标志
        self.close_after_chat = False  # 是否在聊天结束后关闭连接
        self.use_function_call_mode = False
        if self.config["selected_module"]["Intent"] == 'function_call':
            self.use_function_call_mode = True
        
        self.mcp_manager = MCPManager(self)

    async def handle_connection(self, ws):
        try:
            # 获取并验证headers
            self.headers = dict(ws.request.headers)
            # 获取客户端ip地址
            self.client_ip = ws.remote_address[0]
            self.logger.bind(tag=TAG).info(f"{self.client_ip} conn - Headers: {self.headers}")

            # 进行认证
            await self.auth.authenticate(self.headers)
            device_id = self.headers.get("device-id", None)

            # 认证通过,继续处理
            self.websocket = ws
            self.session_id = str(uuid.uuid4())

            self.welcome_msg = self.config["xiaozhi"]
            self.welcome_msg["session_id"] = self.session_id
            await self.websocket.send(json.dumps(self.welcome_msg))
            # Load private configuration if device_id is provided
            bUsePrivateConfig = self.config.get("use_private_config", False)
            self.logger.bind(tag=TAG).info(f"bUsePrivateConfig: {bUsePrivateConfig}, device_id: {device_id}")
            if bUsePrivateConfig and device_id:
                try:
                    self.private_config = PrivateConfig(device_id, self.config, self.auth_code_gen)
                    await self.private_config.load_or_create()
                    # 判断是否已经绑定
                    owner = self.private_config.get_owner()
                    self.is_device_verified = owner is not None

                    if self.is_device_verified:
                        await self.private_config.update_last_chat_time()

                    llm, tts = self.private_config.create_private_instances()
                    if all([llm, tts]):
                        self.llm = llm
                        self.tts = tts
                        self.logger.bind(tag=TAG).info(f"Loaded private config and instances for device {device_id}")
                    else:
                        self.logger.bind(tag=TAG).error(f"Failed to create instances for device {device_id}")
                        self.private_config = None
                except Exception as e:
                    self.logger.bind(tag=TAG).error(f"Error initializing private config: {e}")
                    self.private_config = None
                    raise

            # 异步初始化
<<<<<<< HEAD
            await self.loop.run_in_executor(None, self._initialize_components)
			# 初始化MCP服务
            await self.mcp_manager.initialize_servers()

=======
            self.executor.submit(self._initialize_components)
>>>>>>> 6d6414eb
            # tts 消化线程
            tts_priority = threading.Thread(target=self._tts_priority_thread, daemon=True)
            tts_priority.start()

            # 音频播放 消化线程
            audio_play_priority = threading.Thread(target=self._audio_play_priority_thread, daemon=True)
            audio_play_priority.start()

            try:
                async for message in self.websocket:
                    await self._route_message(message)
            except websockets.exceptions.ConnectionClosed:
                self.logger.bind(tag=TAG).info("客户端断开连接")
                await self.close()

        except AuthenticationError as e:
            self.logger.bind(tag=TAG).error(f"Authentication failed: {str(e)}")
            await ws.close()
            return
        except Exception as e:
            stack_trace = traceback.format_exc()
            self.logger.bind(tag=TAG).error(f"Connection error: {str(e)}-{stack_trace}")
            await ws.close()
            return
        finally:
            await self.memory.save_memory(self.dialogue.dialogue)

    async def _route_message(self, message):
        """消息路由"""
        if isinstance(message, str):
            await handleTextMessage(self, message)
        elif isinstance(message, bytes):
            await handleAudioMessage(self, message)

    def _initialize_components(self):
        """加载插件"""
        self.func_handler = FunctionHandler(self)

        """加载提示词"""
        self.prompt = self.config["prompt"]
        if self.private_config:
            self.prompt = self.private_config.private_config.get("prompt", self.prompt)
<<<<<<< HEAD

        #self.client_ip_info = get_ip_info(self.client_ip)
        #self.logger.bind(tag=TAG).info(f"Client ip info: {self.client_ip_info}")
        #self.prompt = self.prompt + f"\n我在:{self.client_ip_info}"
=======
>>>>>>> 6d6414eb
        self.dialogue.put(Message(role="system", content=self.prompt))

        """加载记忆"""
        device_id = self.headers.get("device-id", None)
        self.memory.init_memory(device_id, self.llm)
        self.intent.set_llm(self.llm)

        """加载位置信息"""
        self.client_ip_info = get_ip_info(self.client_ip)
        if self.client_ip_info is not None and "city" in self.client_ip_info:
            self.logger.bind(tag=TAG).info(f"Client ip info: {self.client_ip_info}")
            self.prompt = self.prompt + f"\nuser location:{self.client_ip_info}"
            self.dialogue.update_system_message(self.prompt)

    def change_system_prompt(self, prompt):
        self.prompt = prompt
        # 找到原来的role==system，替换原来的系统提示
        for m in self.dialogue.dialogue:
            if m.role == "system":
                m.content = prompt

    async def _check_and_broadcast_auth_code(self):
        """检查设备绑定状态并广播认证码"""
        if not self.private_config.get_owner():
            auth_code = self.private_config.get_auth_code()
            if auth_code:
                # 发送验证码语音提示
                text = f"请在后台输入验证码：{' '.join(auth_code)}"
                self.recode_first_last_text(text)
                future = self.executor.submit(self.speak_and_play, text)
                self.tts_queue.put(future)
            return False
        return True

    def isNeedAuth(self):
        bUsePrivateConfig = self.config.get("use_private_config", False)
        if not bUsePrivateConfig:
            # 如果不使用私有配置，就不需要验证
            return False
        return not self.is_device_verified

    def chat(self, query):
        if self.isNeedAuth():
            self.llm_finish_task = True
            future = asyncio.run_coroutine_threadsafe(self._check_and_broadcast_auth_code(), self.loop)
            future.result()
            return True

        self.dialogue.put(Message(role="user", content=query))

        response_message = []
        processed_chars = 0  # 跟踪已处理的字符位置
        try:
            start_time = time.time()
            # 使用带记忆的对话
            future = asyncio.run_coroutine_threadsafe(self.memory.query_memory(query), self.loop)
            memory_str = future.result()

            self.logger.bind(tag=TAG).debug(f"记忆内容: {memory_str}")
            llm_responses = self.llm.response(
                self.session_id,
                self.dialogue.get_llm_dialogue_with_memory(memory_str)
            )
        except Exception as e:
            self.logger.bind(tag=TAG).error(f"LLM 处理出错 {query}: {e}")
            return None

        self.llm_finish_task = False
        text_index = 0
        for content in llm_responses:
            response_message.append(content)
            if self.client_abort:
                break

            end_time = time.time()
            self.logger.bind(tag=TAG).debug(f"大模型返回时间: {end_time - start_time} 秒, 生成token={content}")

            # 合并当前全部文本并处理未分割部分
            full_text = "".join(response_message)
            current_text = full_text[processed_chars:]  # 从未处理的位置开始

            # 查找最后一个有效标点
            punctuations = ("。", "？", "！", "；", "：")
            last_punct_pos = -1
            for punct in punctuations:
                pos = current_text.rfind(punct)
                if pos > last_punct_pos:
                    last_punct_pos = pos

            # 找到分割点则处理
            if last_punct_pos != -1:
                segment_text_raw = current_text[:last_punct_pos + 1]
                segment_text = get_string_no_punctuation_or_emoji(segment_text_raw)
                if segment_text:
                    # 强制设置空字符，测试TTS出错返回语音的健壮性
                    # if text_index % 2 == 0:
                    #     segment_text = " "
                    text_index += 1
                    self.recode_first_last_text(segment_text, text_index)
                    future = self.executor.submit(self.speak_and_play, segment_text, text_index)
                    self.tts_queue.put(future)
                    processed_chars += len(segment_text_raw)  # 更新已处理字符位置

        # 处理最后剩余的文本
        full_text = "".join(response_message)
        remaining_text = full_text[processed_chars:]
        if remaining_text:
            segment_text = get_string_no_punctuation_or_emoji(remaining_text)
            if segment_text:
                text_index += 1
                self.recode_first_last_text(segment_text, text_index)
                future = self.executor.submit(self.speak_and_play, segment_text, text_index)
                self.tts_queue.put(future)

        self.llm_finish_task = True
        self.dialogue.put(Message(role="assistant", content="".join(response_message)))
        self.logger.bind(tag=TAG).debug(json.dumps(self.dialogue.get_llm_dialogue(), indent=4, ensure_ascii=False))
        return True

    def chat_with_function_calling(self, query, tool_call=False):
        self.logger.bind(tag=TAG).debug(f"Chat with function calling start: {query}")
        """Chat with function calling for intent detection using streaming"""
        if self.isNeedAuth():
            self.llm_finish_task = True
            future = asyncio.run_coroutine_threadsafe(self._check_and_broadcast_auth_code(), self.loop)
            future.result()
            return True

        if not tool_call:
            self.dialogue.put(Message(role="user", content=query))

        # Define intent functions
        functions = self.func_handler.get_functions()
        response_message = []
        processed_chars = 0  # 跟踪已处理的字符位置

        try:
            start_time = time.time()

            # 使用带记忆的对话
            future = asyncio.run_coroutine_threadsafe(self.memory.query_memory(query), self.loop)
            memory_str = future.result()

            # self.logger.bind(tag=TAG).info(f"对话记录: {self.dialogue.get_llm_dialogue_with_memory(memory_str)}")

            # 使用支持functions的streaming接口
            llm_responses = self.llm.response_with_functions(
                self.session_id,
                self.dialogue.get_llm_dialogue_with_memory(memory_str),
                functions=functions
            )
        except Exception as e:
            self.logger.bind(tag=TAG).error(f"LLM 处理出错 {query}: {e}")
            return None

        self.llm_finish_task = False
        text_index = 0

        # 处理流式响应
        tool_call_flag = False
        function_name = None
        function_id = None
        function_arguments = ""
        content_arguments = ""
        for response in llm_responses:
            content, tools_call = response
            if content is not None and len(content) > 0:
                if len(response_message) <= 0 and (content == "```" or "<tool_call>" in content):
                    tool_call_flag = True

            if tools_call is not None:
                tool_call_flag = True
                if tools_call[0].id is not None:
                    function_id = tools_call[0].id
                if tools_call[0].function.name is not None:
                    function_name = tools_call[0].function.name
                if tools_call[0].function.arguments is not None:
                    function_arguments += tools_call[0].function.arguments

            if content is not None and len(content) > 0:
                if tool_call_flag:
                    content_arguments += content
                else:
                    response_message.append(content)

                    if self.client_abort:
                        break

                    end_time = time.time()
                    self.logger.bind(tag=TAG).debug(f"大模型返回时间: {end_time - start_time} 秒, 生成token={content}")

                    # 处理文本分段和TTS逻辑
                    # 合并当前全部文本并处理未分割部分
                    full_text = "".join(response_message)
                    current_text = full_text[processed_chars:]  # 从未处理的位置开始

                    # 查找最后一个有效标点
                    punctuations = ("。", "？", "！", "；", "：")
                    last_punct_pos = -1
                    for punct in punctuations:
                        pos = current_text.rfind(punct)
                        if pos > last_punct_pos:
                            last_punct_pos = pos

                    # 找到分割点则处理
                    if last_punct_pos != -1:
                        segment_text_raw = current_text[:last_punct_pos + 1]
                        segment_text = get_string_no_punctuation_or_emoji(segment_text_raw)
                        if segment_text:
                            text_index += 1
                            self.recode_first_last_text(segment_text, text_index)
                            future = self.executor.submit(self.speak_and_play, segment_text, text_index)
                            self.tts_queue.put(future)
                            processed_chars += len(segment_text_raw)  # 更新已处理字符位置

        # 处理function call
        if tool_call_flag:
            bHasError = False
            if function_id is None:
                a = extract_json_from_string(content_arguments)
                if a is not None:
                    try:
                        content_arguments_json = json.loads(a)
                        function_name = content_arguments_json["name"]
                        function_arguments = json.dumps(content_arguments_json["arguments"], ensure_ascii=False)
                        function_id = str(uuid.uuid4().hex)
                    except Exception as e:
                        bHasError = True
                        response_message.append(a)
                else:
                    bHasError = True
                    response_message.append(content_arguments)
                if bHasError:
                    self.logger.bind(tag=TAG).error(f"function call error: {content_arguments}")
                else:
                    function_arguments = json.loads(function_arguments)
            if not bHasError:
                self.logger.bind(tag=TAG).info(
                    f"function_name={function_name}, function_id={function_id}, function_arguments={function_arguments}")
                function_call_data = {
                    "name": function_name,
                    "id": function_id,
                    "arguments": function_arguments
                }

                # 处理MCP工具调用
                if self.mcp_manager.is_mcp_tool(function_name):
                    result = self._handle_mcp_tool_call(function_call_data)
                else:
                    # 处理系统函数
                    result = self.func_handler.handle_llm_function_call(self, function_call_data)
                self._handle_function_result(result, function_call_data, text_index+1)

        # 处理最后剩余的文本
        full_text = "".join(response_message)
        remaining_text = full_text[processed_chars:]
        if remaining_text:
            segment_text = get_string_no_punctuation_or_emoji(remaining_text)
            if segment_text:
                text_index += 1
                self.recode_first_last_text(segment_text, text_index)
                future = self.executor.submit(self.speak_and_play, segment_text, text_index)
                self.tts_queue.put(future)

        # 存储对话内容
        if len(response_message) > 0:
            self.dialogue.put(Message(role="assistant", content="".join(response_message)))

        self.llm_finish_task = True
        self.logger.bind(tag=TAG).debug(json.dumps(self.dialogue.get_llm_dialogue(), indent=4, ensure_ascii=False))

        return True

    def _handle_mcp_tool_call(self, function_call_data):
        function_arguments = function_call_data["arguments"]
        function_name = function_call_data["name"]
        try:
            args_dict = function_arguments
            if isinstance(function_arguments, str):
                try:
                    args_dict = json.loads(function_arguments)
                except json.JSONDecodeError:
                    self.logger.bind(tag=TAG).error(f"无法解析 function_arguments: {function_arguments}")
                    return ActionResponse(action=Action.REQLLM, result="参数解析失败", response="")
                    
            tool_result = asyncio.run_coroutine_threadsafe(self.mcp_manager.execute_tool(
                function_name,
                args_dict
            ), self.loop).result()
            # meta=None content=[TextContent(type='text', text='北京当前天气:\n温度: 21°C\n天气: 晴\n湿度: 6%\n风向: 西北 风\n风力等级: 5级', annotations=None)] isError=False
            content_text = ""
            if tool_result is not None and tool_result.content is not None:
                for content in tool_result.content:
                    content_type = content.type
                    if content_type == "text":
                        content_text = content.text
                    elif content_type == "image":
                        pass
            
            if len(content_text) > 0:
                return ActionResponse(action=Action.REQLLM, result=content_text, response="")
            
        except Exception as e:
            self.logger.bind(tag=TAG).error(f"MCP工具调用错误: {e}")
            return ActionResponse(action=Action.REQLLM, result="工具调用出错", response="")

        return ActionResponse(action=Action.REQLLM, result="工具调用出错", response="")
            

    def _handle_function_result(self, result, function_call_data, text_index):
        if result.action == Action.RESPONSE:  # 直接回复前端
            text = result.response
            self.recode_first_last_text(text, text_index)
            future = self.executor.submit(self.speak_and_play, text, text_index)
            self.tts_queue.put(future)
            self.dialogue.put(Message(role="assistant", content=text))
        elif result.action == Action.REQLLM:  # 调用函数后再请求llm生成回复

            text = result.result
            if text is not None and len(text) > 0:
                function_id = function_call_data["id"]
                function_name = function_call_data["name"]
                function_arguments = function_call_data["arguments"]
                self.dialogue.put(Message(role='assistant',
                                          tool_calls=[{"id": function_id,
                                                       "function": {"arguments": function_arguments,
                                                                    "name": function_name},
                                                       "type": 'function',
                                                       "index": 0}]))

                self.dialogue.put(Message(role="tool", tool_call_id=function_id, content=text))
                self.chat_with_function_calling(text, tool_call=True)
        elif result.action == Action.NOTFOUND:
            text = result.result
            self.recode_first_last_text(text, text_index)
            future = self.executor.submit(self.speak_and_play, text, text_index)
            self.tts_queue.put(future)
            self.dialogue.put(Message(role="assistant", content=text))
        else:
            text = result.result
            self.recode_first_last_text(text, text_index)
            future = self.executor.submit(self.speak_and_play, text, text_index)
            self.tts_queue.put(future)
            self.dialogue.put(Message(role="assistant", content=text))

    def _tts_priority_thread(self):
        while not self.stop_event.is_set():
            text = None
            try:
                future = self.tts_queue.get()
                if future is None:
                    continue
                text = None
                opus_datas, text_index, tts_file = [], 0, None
                try:
                    self.logger.bind(tag=TAG).debug("正在处理TTS任务...")
                    tts_timeout = self.config.get("tts_timeout", 10)
                    tts_file, text, text_index = future.result(timeout=tts_timeout)
                    if text is None or len(text) <= 0:
                        self.logger.bind(tag=TAG).error(f"TTS出错：{text_index}: tts text is empty")
                    elif tts_file is None:
                        self.logger.bind(tag=TAG).error(f"TTS出错： file is empty: {text_index}: {text}")
                    else:
                        self.logger.bind(tag=TAG).debug(f"TTS生成：文件路径: {tts_file}")
                        if os.path.exists(tts_file):
                            opus_datas, duration = self.tts.audio_to_opus_data(tts_file)
                        else:
                            self.logger.bind(tag=TAG).error(f"TTS出错：文件不存在{tts_file}")
                except TimeoutError:
                    self.logger.bind(tag=TAG).error("TTS超时")
                except Exception as e:
                    self.logger.bind(tag=TAG).error(f"TTS出错: {e}")
                if not self.client_abort:
                    # 如果没有中途打断就发送语音
                    self.audio_play_queue.put((opus_datas, text, text_index))
                if self.tts.delete_audio_file and tts_file is not None and os.path.exists(tts_file):
                    os.remove(tts_file)
            except Exception as e:
                self.logger.bind(tag=TAG).error(f"TTS任务处理错误: {e}")
                self.clearSpeakStatus()
                asyncio.run_coroutine_threadsafe(
                    self.websocket.send(json.dumps({"type": "tts", "state": "stop", "session_id": self.session_id})),
                    self.loop
                )
                self.logger.bind(tag=TAG).error(f"tts_priority priority_thread: {text} {e}")

    def _audio_play_priority_thread(self):
        while not self.stop_event.is_set():
            text = None
            try:
                opus_datas, text, text_index = self.audio_play_queue.get()
                future = asyncio.run_coroutine_threadsafe(sendAudioMessage(self, opus_datas, text, text_index),
                                                          self.loop)
                future.result()
            except Exception as e:
                self.logger.bind(tag=TAG).error(f"audio_play_priority priority_thread: {text} {e}")

    def speak_and_play(self, text, text_index=0):
        if text is None or len(text) <= 0:
            self.logger.bind(tag=TAG).info(f"无需tts转换，query为空，{text}")
            return None, text, text_index
        tts_file = self.tts.to_tts(text)
        if tts_file is None:
            self.logger.bind(tag=TAG).error(f"tts转换失败，{text}")
            return None, text, text_index
        self.logger.bind(tag=TAG).debug(f"TTS 文件生成完毕: {tts_file}")
        return tts_file, text, text_index

    def clearSpeakStatus(self):
        self.logger.bind(tag=TAG).debug(f"清除服务端讲话状态")
        self.asr_server_receive = True
        self.tts_last_text_index = -1
        self.tts_first_text_index = -1

    def recode_first_last_text(self, text, text_index=0):
        if self.tts_first_text_index == -1:
            self.logger.bind(tag=TAG).info(f"大模型说出第一句话: {text}")
            self.tts_first_text_index = text_index
        self.tts_last_text_index = text_index

    async def close(self):
        """资源清理方法"""
        # 清理MCP资源
        await self.mcp_manager.cleanup_all()

        # 清理其他资源
        self.stop_event.set()
        self.executor.shutdown(wait=False)
        if self.websocket:
            await self.websocket.close()
        self.logger.bind(tag=TAG).info("连接资源已释放")

    def reset_vad_states(self):
        self.client_audio_buffer = bytes()
        self.client_have_voice = False
        self.client_have_voice_last_time = 0
        self.client_voice_stop = False
        self.logger.bind(tag=TAG).debug("VAD states reset.")

    def chat_and_close(self, text):
        """Chat with the user and then close the connection"""
        try:
            # Use the existing chat method
            self.chat(text)

            # After chat is complete, close the connection
            self.close_after_chat = True
        except Exception as e:
            self.logger.bind(tag=TAG).error(f"Chat and close error: {str(e)}")<|MERGE_RESOLUTION|>--- conflicted
+++ resolved
@@ -151,14 +151,7 @@
                     raise
 
             # 异步初始化
-<<<<<<< HEAD
-            await self.loop.run_in_executor(None, self._initialize_components)
-			# 初始化MCP服务
-            await self.mcp_manager.initialize_servers()
-
-=======
             self.executor.submit(self._initialize_components)
->>>>>>> 6d6414eb
             # tts 消化线程
             tts_priority = threading.Thread(target=self._tts_priority_thread, daemon=True)
             tts_priority.start()
@@ -201,13 +194,6 @@
         self.prompt = self.config["prompt"]
         if self.private_config:
             self.prompt = self.private_config.private_config.get("prompt", self.prompt)
-<<<<<<< HEAD
-
-        #self.client_ip_info = get_ip_info(self.client_ip)
-        #self.logger.bind(tag=TAG).info(f"Client ip info: {self.client_ip_info}")
-        #self.prompt = self.prompt + f"\n我在:{self.client_ip_info}"
-=======
->>>>>>> 6d6414eb
         self.dialogue.put(Message(role="system", content=self.prompt))
 
         """加载记忆"""
